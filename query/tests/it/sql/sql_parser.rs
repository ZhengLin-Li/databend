// Copyright 2021 Datafuse Labs.
//
// Licensed under the Apache License, Version 2.0 (the "License");
// you may not use this file except in compliance with the License.
// You may obtain a copy of the License at
//
//     http://www.apache.org/licenses/LICENSE-2.0
//
// Unless required by applicable law or agreed to in writing, software
// distributed under the License is distributed on an "AS IS" BASIS,
// WITHOUT WARRANTIES OR CONDITIONS OF ANY KIND, either express or implied.
// See the License for the specific language governing permissions and
// limitations under the License.

use std::collections::HashMap;

use common_exception::Result;
use common_meta_types::Compression;
use common_meta_types::Credentials;
use common_meta_types::FileFormat;
use common_meta_types::Format;
use common_meta_types::PasswordType;
use common_meta_types::StageParams;
use common_meta_types::UserIdentity;
use common_meta_types::UserPrivilegeSet;
use common_meta_types::UserPrivilegeType;
use common_planners::Optimization;
use databend_query::sql::statements::DfAlterUser;
use databend_query::sql::statements::DfCopy;
use databend_query::sql::statements::DfCreateDatabase;
use databend_query::sql::statements::DfCreateStage;
use databend_query::sql::statements::DfCreateTable;
use databend_query::sql::statements::DfCreateUser;
use databend_query::sql::statements::DfDescribeTable;
use databend_query::sql::statements::DfDropDatabase;
use databend_query::sql::statements::DfDropStage;
use databend_query::sql::statements::DfDropTable;
use databend_query::sql::statements::DfDropUser;
use databend_query::sql::statements::DfGrantObject;
use databend_query::sql::statements::DfGrantStatement;
use databend_query::sql::statements::DfOptimizeTable;
use databend_query::sql::statements::DfQueryStatement;
use databend_query::sql::statements::DfRevokeStatement;
use databend_query::sql::statements::DfShowDatabases;
use databend_query::sql::statements::DfShowGrants;
use databend_query::sql::statements::DfShowTables;
use databend_query::sql::statements::DfTruncateTable;
use databend_query::sql::statements::DfUseDatabase;
use databend_query::sql::*;
use sqlparser::ast::*;
use sqlparser::dialect::GenericDialect;
use sqlparser::parser::Parser;
use sqlparser::parser::ParserError;
use sqlparser::tokenizer::Tokenizer;

fn expect_parse_ok(sql: &str, expected: DfStatement) -> Result<()> {
    let (statements, _) = DfParser::parse_sql(sql)?;
    assert_eq!(
        statements.len(),
        1,
        "Expected to parse exactly one statement"
    );
    assert_eq!(statements[0], expected);
    Ok(())
}

fn expect_parse_err(sql: &str, expected: String) -> Result<()> {
    let err = DfParser::parse_sql(sql).unwrap_err();
    assert_eq!(err.message(), expected);
    Ok(())
}

fn expect_parse_err_contains(sql: &str, expected: String) -> Result<()> {
    let err = DfParser::parse_sql(sql).unwrap_err();
    assert!(err.message().contains(&expected));
    Ok(())
}

fn verified_query(sql: &str) -> Result<Box<DfQueryStatement>> {
    let mut parser = DfParser::new_with_dialect(sql, &GenericDialect {})?;
    let stmt = parser.parse_statement()?;
    if let DfStatement::Query(query) = stmt {
        return Ok(query);
    }
    Err(ParserError::ParserError("Expect query statement".to_string()).into())
}

fn make_column_def(name: impl Into<String>, data_type: DataType) -> ColumnDef {
    ColumnDef {
        name: Ident {
            value: name.into(),
            quote_style: None,
        },
        data_type,
        collation: None,
        options: vec![],
    }
}

fn parse_sql_to_expr(query_expr: &str) -> Expr {
    let dialect = GenericDialect {};
    let mut tokenizer = Tokenizer::new(&dialect, query_expr);
    let tokens = tokenizer.tokenize().unwrap();
    let mut parser = Parser::new(tokens, &dialect);
    parser.parse_expr().unwrap()
}

#[test]
fn create_database() -> Result<()> {
    {
        let sql = "CREATE DATABASE db1";
        let expected = DfStatement::CreateDatabase(DfCreateDatabase {
            if_not_exists: false,
            name: ObjectName(vec![Ident::new("db1")]),
            engine: "".to_string(),
            engine_options: HashMap::new(),
            options: HashMap::new(),
        });
        expect_parse_ok(sql, expected)?;
    }

    {
        let sql = "CREATE DATABASE db1 engine = github";
        let expected = DfStatement::CreateDatabase(DfCreateDatabase {
            if_not_exists: false,
            name: ObjectName(vec![Ident::new("db1")]),
            engine: "github".to_string(),
            engine_options: HashMap::new(),
            options: HashMap::new(),
        });
        expect_parse_ok(sql, expected)?;
    }

    {
        let sql = "CREATE DATABASE IF NOT EXISTS db1";
        let expected = DfStatement::CreateDatabase(DfCreateDatabase {
            if_not_exists: true,
            name: ObjectName(vec![Ident::new("db1")]),
            engine: "".to_string(),
            engine_options: HashMap::new(),
            options: HashMap::new(),
        });
        expect_parse_ok(sql, expected)?;
    }

    Ok(())
}

#[test]
fn drop_database() -> Result<()> {
    {
        let sql = "DROP DATABASE db1";
        let expected = DfStatement::DropDatabase(DfDropDatabase {
            if_exists: false,
            name: ObjectName(vec![Ident::new("db1")]),
        });
        expect_parse_ok(sql, expected)?;
    }
    {
        let sql = "DROP DATABASE IF EXISTS db1";
        let expected = DfStatement::DropDatabase(DfDropDatabase {
            if_exists: true,
            name: ObjectName(vec![Ident::new("db1")]),
        });
        expect_parse_ok(sql, expected)?;
    }

    Ok(())
}

#[test]
fn create_table() -> Result<()> {
    // positive case
    let sql = "CREATE TABLE t(c1 int) ENGINE = CSV location = '/data/33.csv' ";
    let expected = DfStatement::CreateTable(DfCreateTable {
        if_not_exists: false,
        name: ObjectName(vec![Ident::new("t")]),
        columns: vec![make_column_def("c1", DataType::Int(None))],
        engine: "CSV".to_string(),
        options: maplit::hashmap! {"location".into() => "/data/33.csv".into()},
        like: None,
        query: None,
    });
    expect_parse_ok(sql, expected)?;

    // positive case: it is ok for parquet files not to have columns specified
    let sql = "CREATE TABLE t(c1 int, c2 bigint, c3 varchar(255) ) ENGINE = Parquet location = 'foo.parquet' comment = 'foo'";
    let expected = DfStatement::CreateTable(DfCreateTable {
        if_not_exists: false,
        name: ObjectName(vec![Ident::new("t")]),
        columns: vec![
            make_column_def("c1", DataType::Int(None)),
            make_column_def("c2", DataType::BigInt(None)),
            make_column_def("c3", DataType::Varchar(Some(255))),
        ],
        engine: "Parquet".to_string(),

        options: maplit::hashmap! {
            "location".into() => "foo.parquet".into(),
            "comment".into() => "foo".into(),
        },
        like: None,
        query: None,
    });
    expect_parse_ok(sql, expected)?;

    // create table like statement
    let sql = "CREATE TABLE db1.test1 LIKE db2.test2 ENGINE = Parquet location = 'batcave'";
    let expected = DfStatement::CreateTable(DfCreateTable {
        if_not_exists: false,
        name: ObjectName(vec![Ident::new("db1"), Ident::new("test1")]),
        columns: vec![],
        engine: "Parquet".to_string(),

        options: maplit::hashmap! {"location".into() => "batcave".into()},
        like: Some(ObjectName(vec![Ident::new("db2"), Ident::new("test2")])),
        query: None,
    });
    expect_parse_ok(sql, expected)?;

    // create table as select statement
    let sql = "CREATE TABLE db1.test1(c1 int, c2 varchar(255)) ENGINE = Parquet location = 'batcave' AS SELECT * FROM t2";
    let expected = DfStatement::CreateTable(DfCreateTable {
        if_not_exists: false,
        name: ObjectName(vec![Ident::new("db1"), Ident::new("test1")]),
        columns: vec![
            make_column_def("c1", DataType::Int(None)),
            make_column_def("c2", DataType::Varchar(Some(255))),
        ],
        engine: "Parquet".to_string(),

        options: maplit::hashmap! {"location".into() => "batcave".into()},
        like: None,
        query: Some(Box::new(DfQueryStatement {
            from: vec![TableWithJoins {
                relation: TableFactor::Table {
                    name: ObjectName(vec![Ident::new("t2")]),
                    alias: None,
                    args: vec![],
                    with_hints: vec![],
                },
                joins: vec![],
            }],
            projection: vec![SelectItem::Wildcard],
            selection: None,
            group_by: vec![],
            having: None,
            order_by: vec![],
            limit: None,
            offset: None,
        })),
    });
    expect_parse_ok(sql, expected)?;

    Ok(())
}

#[test]
fn drop_table() -> Result<()> {
    {
        let sql = "DROP TABLE t1";
        let expected = DfStatement::DropTable(DfDropTable {
            if_exists: false,
            name: ObjectName(vec![Ident::new("t1")]),
        });
        expect_parse_ok(sql, expected)?;
    }

    {
        let sql = "DROP TABLE IF EXISTS t1";
        let expected = DfStatement::DropTable(DfDropTable {
            if_exists: true,
            name: ObjectName(vec![Ident::new("t1")]),
        });
        expect_parse_ok(sql, expected)?;
    }

    Ok(())
}

#[test]
fn describe_table() -> Result<()> {
    {
        let sql = "DESCRIBE t1";
        let expected = DfStatement::DescribeTable(DfDescribeTable {
            name: ObjectName(vec![Ident::new("t1")]),
        });
        expect_parse_ok(sql, expected)?;
    }
    {
        let sql = "DESC t1";
        let expected = DfStatement::DescribeTable(DfDescribeTable {
            name: ObjectName(vec![Ident::new("t1")]),
        });
        expect_parse_ok(sql, expected)?;
    }

    Ok(())
}

#[test]
fn show_queries() -> Result<()> {
    use databend_query::sql::statements::DfShowSettings;
    use databend_query::sql::statements::DfShowTables;

    // positive case
    expect_parse_ok("SHOW TABLES", DfStatement::ShowTables(DfShowTables::All))?;
    expect_parse_ok("SHOW TABLES;", DfStatement::ShowTables(DfShowTables::All))?;
    expect_parse_ok("SHOW SETTINGS", DfStatement::ShowSettings(DfShowSettings))?;
    expect_parse_ok(
        "SHOW TABLES LIKE 'aaa'",
        DfStatement::ShowTables(DfShowTables::Like(Ident::with_quote('\'', "aaa"))),
    )?;

    expect_parse_ok(
        "SHOW TABLES --comments should not in sql case1",
        DfStatement::ShowTables(DfShowTables::All),
    )?;

    expect_parse_ok(
        "SHOW TABLES LIKE 'aaa' --comments should not in sql case2",
        DfStatement::ShowTables(DfShowTables::Like(Ident::with_quote('\'', "aaa"))),
    )?;

    expect_parse_ok(
        "SHOW TABLES WHERE t LIKE 'aaa'",
        DfStatement::ShowTables(DfShowTables::Where(parse_sql_to_expr("t LIKE 'aaa'"))),
    )?;

    expect_parse_ok(
        "SHOW TABLES LIKE 'aaa' --comments should not in sql case2",
        DfStatement::ShowTables(DfShowTables::Like(Ident::with_quote('\'', "aaa"))),
    )?;

    expect_parse_ok(
        "SHOW TABLES WHERE t LIKE 'aaa' AND t LIKE 'a%'",
        DfStatement::ShowTables(DfShowTables::Where(parse_sql_to_expr(
            "t LIKE 'aaa' AND t LIKE 'a%'",
        ))),
    )?;

    Ok(())
}

#[test]
fn show_tables_test() -> Result<()> {
    let mut ident = Ident::new("ss");
    ident.quote_style = Some('`');
    let v = vec![ident];
    let name = ObjectName(v);
    let name_two = name.clone();

    expect_parse_ok(
        "SHOW TABLES FROM `ss`",
        DfStatement::ShowTables(DfShowTables::FromOrIn(name)),
    )?;
    expect_parse_ok(
        "SHOW TABLES IN `ss`",
        DfStatement::ShowTables(DfShowTables::FromOrIn(name_two)),
    )?;
    Ok(())
}

#[test]
fn show_grants_test() -> Result<()> {
    expect_parse_ok(
        "SHOW GRANTS",
        DfStatement::ShowGrants(DfShowGrants {
            user_identity: None,
        }),
    )?;

    expect_parse_ok(
        "SHOW GRANTS FOR 'u1'@'%'",
        DfStatement::ShowGrants(DfShowGrants {
            user_identity: Some(UserIdentity {
                username: "u1".into(),
                hostname: "%".into(),
            }),
        }),
    )?;

    Ok(())
}

#[test]
fn show_functions_tests() -> Result<()> {
    use databend_query::sql::statements::DfShowFunctions;

    // positive case
    expect_parse_ok(
        "SHOW FUNCTIONS",
        DfStatement::ShowFunctions(DfShowFunctions::All),
    )?;
    expect_parse_ok(
        "SHOW FUNCTIONS;",
        DfStatement::ShowFunctions(DfShowFunctions::All),
    )?;
    expect_parse_ok(
        "SHOW FUNCTIONS --comments should not in sql case1",
        DfStatement::ShowFunctions(DfShowFunctions::All),
    )?;

    expect_parse_ok(
        "SHOW FUNCTIONS LIKE 'aaa'",
        DfStatement::ShowFunctions(DfShowFunctions::Like(Ident::with_quote('\'', "aaa"))),
    )?;
    expect_parse_ok(
        "SHOW FUNCTIONS LIKE 'aaa';",
        DfStatement::ShowFunctions(DfShowFunctions::Like(Ident::with_quote('\'', "aaa"))),
    )?;
    expect_parse_ok(
        "SHOW FUNCTIONS LIKE 'aaa' --comments should not in sql case2",
        DfStatement::ShowFunctions(DfShowFunctions::Like(Ident::with_quote('\'', "aaa"))),
    )?;

    expect_parse_ok(
        "SHOW FUNCTIONS WHERE t LIKE 'aaa'",
        DfStatement::ShowFunctions(DfShowFunctions::Where(parse_sql_to_expr("t LIKE 'aaa'"))),
    )?;
    expect_parse_ok(
        "SHOW FUNCTIONS LIKE 'aaa' --comments should not in sql case2",
        DfStatement::ShowFunctions(DfShowFunctions::Like(Ident::with_quote('\'', "aaa"))),
    )?;
    expect_parse_ok(
        "SHOW FUNCTIONS WHERE t LIKE 'aaa' AND t LIKE 'a%'",
        DfStatement::ShowFunctions(DfShowFunctions::Where(parse_sql_to_expr(
            "t LIKE 'aaa' AND t LIKE 'a%'",
        ))),
    )?;

    Ok(())
}

#[test]
fn use_database_test() -> Result<()> {
    expect_parse_ok(
        "USe db1",
        DfStatement::UseDatabase(DfUseDatabase {
            name: ObjectName(vec![Ident::new("db1")]),
        }),
    )?;
    expect_parse_ok(
        "use db1",
        DfStatement::UseDatabase(DfUseDatabase {
            name: ObjectName(vec![Ident::new("db1")]),
        }),
    )?;

    Ok(())
}

#[test]
fn truncate_table() -> Result<()> {
    {
        let sql = "TRUNCATE TABLE t1";
        let expected = DfStatement::TruncateTable(DfTruncateTable {
            name: ObjectName(vec![Ident::new("t1")]),
            purge: false,
        });
        expect_parse_ok(sql, expected)?;
    }

    {
        let sql = "TRUNCATE TABLE t1 purge";
        let expected = DfStatement::TruncateTable(DfTruncateTable {
            name: ObjectName(vec![Ident::new("t1")]),
            purge: true,
        });
        expect_parse_ok(sql, expected)?;
    }

    Ok(())
}

#[test]
fn hint_test() -> Result<()> {
    {
        let comment = " { ErrorCode  1002 }";
        let expected = DfHint::create_from_comment(comment, "--");
        assert_eq!(expected.error_code, Some(1002));
    }

    {
        let comment = " { ErrorCode1002 }";
        let expected = DfHint::create_from_comment(comment, "--");
        assert_eq!(expected.error_code, None);
    }

    {
        let comment = " { ErrorCode 22}";
        let expected = DfHint::create_from_comment(comment, "--");
        assert_eq!(expected.error_code, Some(22));
    }

    {
        let comment = " { ErrorCode: 22}";
        let expected = DfHint::create_from_comment(comment, "--");
        assert_eq!(expected.error_code, None);
    }

    {
        let comment = " { Errorcode 22}";
        let expected = DfHint::create_from_comment(comment, "--");
        assert_eq!(expected.error_code, None);
    }

    Ok(())
}

#[test]
fn copy_test() -> Result<()> {
    let ident = Ident::new("test_csv");
    let v = vec![ident];
    let name = ObjectName(v);

    expect_parse_ok(
        "copy into test_csv from '@my_ext_stage/tutorials/sample.csv' format csv csv_header = 1 field_delimitor = ',';",
        DfStatement::Copy(DfCopy {
            name,
            columns: vec![],
            location: "@my_ext_stage/tutorials/sample.csv".to_string(),
            format: "csv".to_string(),
            options: maplit::hashmap! {
                "csv_header".into() => "1".into(),
                "field_delimitor".into() => ",".into(),
         }
        }
        ),



    )?;

    Ok(())
}

#[test]
fn show_databases_test() -> Result<()> {
    expect_parse_ok(
        "SHOW DATABASES",
        DfStatement::ShowDatabases(DfShowDatabases { where_opt: None }),
    )?;

    expect_parse_ok(
        "SHOW DATABASES;",
        DfStatement::ShowDatabases(DfShowDatabases { where_opt: None }),
    )?;

    expect_parse_ok(
        "SHOW DATABASES WHERE Database = 'ss'",
        DfStatement::ShowDatabases(DfShowDatabases {
            where_opt: Some(Expr::BinaryOp {
                left: Box::new(Expr::Identifier(Ident::new("name"))),
                op: BinaryOperator::Eq,
                right: Box::new(Expr::Value(Value::SingleQuotedString("ss".to_string()))),
            }),
        }),
    )?;

    expect_parse_ok(
        "SHOW DATABASES WHERE Database Like 'ss%'",
        DfStatement::ShowDatabases(DfShowDatabases {
            where_opt: Some(Expr::BinaryOp {
                left: Box::new(Expr::Identifier(Ident::new("name"))),
                op: BinaryOperator::Like,
                right: Box::new(Expr::Value(Value::SingleQuotedString("ss%".to_string()))),
            }),
        }),
    )?;

    expect_parse_ok(
        "SHOW DATABASES LIKE 'ss%'",
        DfStatement::ShowDatabases(DfShowDatabases {
            where_opt: Some(Expr::BinaryOp {
                left: Box::new(Expr::Identifier(Ident::new("name"))),
                op: BinaryOperator::Like,
                right: Box::new(Expr::Value(Value::SingleQuotedString("ss%".to_string()))),
            }),
        }),
    )?;

    expect_parse_ok(
        "SHOW DATABASES LIKE SUBSTRING('ss%' FROM 1 FOR 3)",
        DfStatement::ShowDatabases(DfShowDatabases {
            where_opt: Some(Expr::BinaryOp {
                left: Box::new(Expr::Identifier(Ident::new("name"))),
                op: BinaryOperator::Like,
                right: Box::new(Expr::Substring {
                    expr: Box::new(Expr::Value(Value::SingleQuotedString("ss%".to_string()))),
                    substring_from: Some(Box::new(Expr::Value(Value::Number(
                        "1".to_string(),
                        false,
                    )))),
                    substring_for: Some(Box::new(Expr::Value(Value::Number(
                        "3".to_string(),
                        false,
                    )))),
                }),
            }),
        }),
    )?;

    expect_parse_ok(
        "SHOW DATABASES LIKE POSITION('012345' IN 'abcdef')",
        DfStatement::ShowDatabases(DfShowDatabases {
            where_opt: Some(Expr::BinaryOp {
                left: Box::new(Expr::Identifier(Ident::new("name"))),
                op: BinaryOperator::Like,
                right: Box::new(Expr::Position {
                    substr_expr: Box::new(Expr::Value(Value::SingleQuotedString(
                        "012345".to_string(),
                    ))),
                    str_expr: Box::new(Expr::Value(Value::SingleQuotedString(
                        "abcdef".to_string(),
                    ))),
                }),
            }),
        }),
    )?;

    Ok(())
}

#[test]
fn create_user_test() -> Result<()> {
    expect_parse_ok(
        "CREATE USER 'test'@'localhost' IDENTIFIED BY 'password'",
        DfStatement::CreateUser(DfCreateUser {
            if_not_exists: false,
            name: String::from("test"),
            hostname: String::from("localhost"),
            password_type: PasswordType::Sha256,
            password: String::from("password"),
        }),
    )?;

    expect_parse_ok(
        "CREATE USER 'test'@'localhost' IDENTIFIED WITH plaintext_password BY 'password'",
        DfStatement::CreateUser(DfCreateUser {
            if_not_exists: false,
            name: String::from("test"),
            hostname: String::from("localhost"),
            password_type: PasswordType::PlainText,
            password: String::from("password"),
        }),
    )?;

    expect_parse_ok(
        "CREATE USER 'test'@'localhost' IDENTIFIED WITH sha256_password BY 'password'",
        DfStatement::CreateUser(DfCreateUser {
            if_not_exists: false,
            name: String::from("test"),
            hostname: String::from("localhost"),
            password_type: PasswordType::Sha256,
            password: String::from("password"),
        }),
    )?;

    expect_parse_ok(
        "CREATE USER 'test'@'localhost' IDENTIFIED WITH double_sha1_password BY 'password'",
        DfStatement::CreateUser(DfCreateUser {
            if_not_exists: false,
            name: String::from("test"),
            hostname: String::from("localhost"),
            password_type: PasswordType::DoubleSha1,
            password: String::from("password"),
        }),
    )?;

    expect_parse_ok(
        "CREATE USER 'test'@'localhost' IDENTIFIED WITH no_password",
        DfStatement::CreateUser(DfCreateUser {
            if_not_exists: false,
            name: String::from("test"),
            hostname: String::from("localhost"),
            password_type: PasswordType::None,
            password: String::from(""),
        }),
    )?;

    expect_parse_ok(
        "CREATE USER IF NOT EXISTS 'test'@'localhost' IDENTIFIED WITH sha256_password BY 'password'",
        DfStatement::CreateUser(DfCreateUser {
            if_not_exists: true,
            name: String::from("test"),
            hostname: String::from("localhost"),
            password_type: PasswordType::Sha256,
            password: String::from("password"),
        }),
    )?;

    expect_parse_ok(
        "CREATE USER 'test@localhost' IDENTIFIED WITH sha256_password BY 'password'",
        DfStatement::CreateUser(DfCreateUser {
            if_not_exists: false,
            name: String::from("test@localhost"),
            hostname: String::from("%"),
            password_type: PasswordType::Sha256,
            password: String::from("password"),
        }),
    )?;

    expect_parse_ok(
        "CREATE USER 'test'@'localhost' NOT IDENTIFIED",
        DfStatement::CreateUser(DfCreateUser {
            if_not_exists: false,
            name: String::from("test"),
            hostname: String::from("localhost"),
            password_type: PasswordType::None,
            password: String::from(""),
        }),
    )?;

    expect_parse_ok(
        "CREATE USER 'test'@'localhost'",
        DfStatement::CreateUser(DfCreateUser {
            if_not_exists: false,
            name: String::from("test"),
            hostname: String::from("localhost"),
            password_type: PasswordType::None,
            password: String::from(""),
        }),
    )?;

    expect_parse_err(
        "CREATE USER 'test'@'localhost' IDENTIFIED WITH no_password BY 'password'",
        String::from("sql parser error: Expected end of statement, found: BY"),
    )?;

    expect_parse_err(
        "CREATE USER 'test'@'localhost' IDENTIFIED WITH sha256_password",
        String::from("sql parser error: Expected keyword BY"),
    )?;

    expect_parse_err(
        "CREATE USER 'test'@'localhost' IDENTIFIED WITH sha256_password BY",
        String::from("sql parser error: Expected literal string, found: EOF"),
    )?;

    expect_parse_err(
        "CREATE USER 'test'@'localhost' IDENTIFIED WITH sha256_password BY ''",
        String::from("sql parser error: Missing password"),
    )?;
    Ok(())
}

#[test]
fn alter_user_test() -> Result<()> {
    expect_parse_ok(
        "ALTER USER 'test'@'localhost' IDENTIFIED BY 'password'",
        DfStatement::AlterUser(DfAlterUser {
            if_current_user: false,
            name: String::from("test"),
            hostname: String::from("localhost"),
            new_password_type: PasswordType::Sha256,
            new_password: String::from("password"),
        }),
    )?;

    expect_parse_ok(
        "ALTER USER USER() IDENTIFIED BY 'password'",
        DfStatement::AlterUser(DfAlterUser {
            if_current_user: true,
            name: String::from(""),
            hostname: String::from(""),
            new_password_type: PasswordType::Sha256,
            new_password: String::from("password"),
        }),
    )?;

    expect_parse_ok(
        "ALTER USER 'test'@'localhost' IDENTIFIED WITH plaintext_password BY 'password'",
        DfStatement::AlterUser(DfAlterUser {
            if_current_user: false,
            name: String::from("test"),
            hostname: String::from("localhost"),
            new_password_type: PasswordType::PlainText,
            new_password: String::from("password"),
        }),
    )?;

    expect_parse_ok(
        "ALTER USER 'test'@'localhost' IDENTIFIED WITH sha256_password BY 'password'",
        DfStatement::AlterUser(DfAlterUser {
            if_current_user: false,
            name: String::from("test"),
            hostname: String::from("localhost"),
            new_password_type: PasswordType::Sha256,
            new_password: String::from("password"),
        }),
    )?;

    expect_parse_ok(
        "ALTER USER 'test'@'localhost' IDENTIFIED WITH double_sha1_password BY 'password'",
        DfStatement::AlterUser(DfAlterUser {
            if_current_user: false,
            name: String::from("test"),
            hostname: String::from("localhost"),
            new_password_type: PasswordType::DoubleSha1,
            new_password: String::from("password"),
        }),
    )?;

    expect_parse_ok(
        "ALTER USER 'test'@'localhost' IDENTIFIED WITH no_password",
        DfStatement::AlterUser(DfAlterUser {
            if_current_user: false,
            name: String::from("test"),
            hostname: String::from("localhost"),
            new_password_type: PasswordType::None,
            new_password: String::from(""),
        }),
    )?;

    expect_parse_ok(
        "ALTER USER 'test@localhost' IDENTIFIED WITH sha256_password BY 'password'",
        DfStatement::AlterUser(DfAlterUser {
            if_current_user: false,
            name: String::from("test@localhost"),
            hostname: String::from("%"),
            new_password_type: PasswordType::Sha256,
            new_password: String::from("password"),
        }),
    )?;

    expect_parse_ok(
        "ALTER USER 'test'@'localhost' NOT IDENTIFIED",
        DfStatement::AlterUser(DfAlterUser {
            if_current_user: false,
            name: String::from("test"),
            hostname: String::from("localhost"),
            new_password_type: PasswordType::None,
            new_password: String::from(""),
        }),
    )?;

    expect_parse_ok(
        "ALTER USER 'test'@'localhost'",
        DfStatement::AlterUser(DfAlterUser {
            if_current_user: false,
            name: String::from("test"),
            hostname: String::from("localhost"),
            new_password_type: PasswordType::None,
            new_password: String::from(""),
        }),
    )?;

    expect_parse_err(
        "ALTER USER 'test'@'localhost' IDENTIFIED WITH no_password BY 'password'",
        String::from("sql parser error: Expected end of statement, found: BY"),
    )?;

    expect_parse_err(
        "ALTER USER 'test'@'localhost' IDENTIFIED WITH sha256_password",
        String::from("sql parser error: Expected keyword BY"),
    )?;

    expect_parse_err(
        "ALTER USER 'test'@'localhost' IDENTIFIED WITH sha256_password BY",
        String::from("sql parser error: Expected literal string, found: EOF"),
    )?;

    expect_parse_err(
        "ALTER USER 'test'@'localhost' IDENTIFIED WITH sha256_password BY ''",
        String::from("sql parser error: Missing password"),
    )?;
    Ok(())
}

#[test]
fn drop_user_test() -> Result<()> {
    expect_parse_ok(
        "DROP USER 'test'@'localhost'",
        DfStatement::DropUser(DfDropUser {
            if_exists: false,
            name: String::from("test"),
            hostname: String::from("localhost"),
        }),
    )?;

    expect_parse_ok(
        "DROP USER 'test'@'127.0.0.1'",
        DfStatement::DropUser(DfDropUser {
            if_exists: false,
            name: String::from("test"),
            hostname: String::from("127.0.0.1"),
        }),
    )?;

    expect_parse_ok(
        "DROP USER 'test'",
        DfStatement::DropUser(DfDropUser {
            if_exists: false,
            name: String::from("test"),
            hostname: String::from("%"),
        }),
    )?;

    expect_parse_ok(
        "DROP USER IF EXISTS 'test'@'localhost'",
        DfStatement::DropUser(DfDropUser {
            if_exists: true,
            name: String::from("test"),
            hostname: String::from("localhost"),
        }),
    )?;

    expect_parse_ok(
        "DROP USER IF EXISTS 'test'@'127.0.0.1'",
        DfStatement::DropUser(DfDropUser {
            if_exists: true,
            name: String::from("test"),
            hostname: String::from("127.0.0.1"),
        }),
    )?;

    expect_parse_ok(
        "DROP USER IF EXISTS 'test'",
        DfStatement::DropUser(DfDropUser {
            if_exists: true,
            name: String::from("test"),
            hostname: String::from("%"),
        }),
    )?;
    Ok(())
}

#[test]
fn grant_privilege_test() -> Result<()> {
    expect_parse_ok(
        "GRANT ALL ON * TO 'test'@'localhost'",
        DfStatement::GrantPrivilege(DfGrantStatement {
            name: String::from("test"),
            hostname: String::from("localhost"),
            on: DfGrantObject::Database(None),
            priv_types: UserPrivilegeSet::all_privileges(),
        }),
    )?;

    expect_parse_ok(
        "GRANT ALL PRIVILEGES ON * TO 'test'@'localhost'",
        DfStatement::GrantPrivilege(DfGrantStatement {
            name: String::from("test"),
            hostname: String::from("localhost"),
            on: DfGrantObject::Database(None),
            priv_types: UserPrivilegeSet::all_privileges(),
        }),
    )?;

    expect_parse_ok(
        "GRANT INSERT ON `db1`.`tb1` TO 'test'@'localhost'",
        DfStatement::GrantPrivilege(DfGrantStatement {
            name: String::from("test"),
            hostname: String::from("localhost"),
            on: DfGrantObject::Table(Some("db1".into()), "tb1".into()),
            priv_types: {
                let mut privileges = UserPrivilegeSet::empty();
                privileges.set_privilege(UserPrivilegeType::Insert);
                privileges
            },
        }),
    )?;

    expect_parse_ok(
        "GRANT INSERT ON `tb1` TO 'test'@'localhost'",
        DfStatement::GrantPrivilege(DfGrantStatement {
            name: String::from("test"),
            hostname: String::from("localhost"),
            on: DfGrantObject::Table(None, "tb1".into()),
            priv_types: {
                let mut privileges = UserPrivilegeSet::empty();
                privileges.set_privilege(UserPrivilegeType::Insert);
                privileges
            },
        }),
    )?;

    expect_parse_ok(
        "GRANT INSERT ON `db1`.'*' TO 'test'@'localhost'",
        DfStatement::GrantPrivilege(DfGrantStatement {
            name: String::from("test"),
            hostname: String::from("localhost"),
            on: DfGrantObject::Database(Some("db1".into())),
            priv_types: {
                let mut privileges = UserPrivilegeSet::empty();
                privileges.set_privilege(UserPrivilegeType::Insert);
                privileges
            },
        }),
    )?;

    expect_parse_ok(
        "GRANT CREATE, SELECT ON * TO 'test'@'localhost'",
        DfStatement::GrantPrivilege(DfGrantStatement {
            name: String::from("test"),
            hostname: String::from("localhost"),
            on: DfGrantObject::Database(None),
            priv_types: {
                let mut privileges = UserPrivilegeSet::empty();
                privileges.set_privilege(UserPrivilegeType::Select);
                privileges.set_privilege(UserPrivilegeType::Create);
                privileges
            },
        }),
    )?;

    expect_parse_err(
        "GRANT TEST, ON * TO 'test'@'localhost'",
        String::from("sql parser error: Expected privilege type, found: TEST"),
    )?;

    expect_parse_err(
        "GRANT SELECT, ON * TO 'test'@'localhost'",
        String::from("sql parser error: Expected privilege type, found: ON"),
    )?;

    expect_parse_err(
        "GRANT SELECT IN * TO 'test'@'localhost'",
        String::from("sql parser error: Expected keyword ON, found: IN"),
    )?;

    expect_parse_err(
        "GRANT SELECT ON * 'test'@'localhost'",
        String::from("sql parser error: Expected keyword TO, found: 'test'"),
    )?;

    expect_parse_err(
        "GRANT INSERT ON *.`tb1` TO 'test'@'localhost'",
        String::from("sql parser error: Expected whitespace, found: ."),
    )?;

    Ok(())
}

#[test]
fn revoke_privilege_test() -> Result<()> {
    expect_parse_ok(
        "REVOKE ALL ON * FROM 'test'@'localhost'",
        DfStatement::RevokePrivilege(DfRevokeStatement {
            username: String::from("test"),
            hostname: String::from("localhost"),
            on: DfGrantObject::Database(None),
            priv_types: UserPrivilegeSet::all_privileges(),
        }),
    )?;

    expect_parse_err(
        "REVOKE SELECT ON * 'test'@'localhost'",
        String::from("sql parser error: Expected keyword FROM, found: 'test'"),
    )?;

    Ok(())
}

#[test]
fn create_stage_test() -> Result<()> {
    expect_parse_ok(
        "CREATE STAGE test_stage url='s3://load/files/' credentials=(access_key_id='1a2b3c' secret_access_key='4x5y6z')",
        DfStatement::CreateStage(DfCreateStage {
            if_not_exists: false,
            stage_name: "test_stage".to_string(),
            stage_params: StageParams::new("s3://load/files/", Credentials { access_key_id: "1a2b3c".to_string(), secret_access_key: "4x5y6z".to_string() }),
            file_format: FileFormat::default(),
            comments: "".to_string(),
        }),
    )?;

    expect_parse_ok(
        "CREATE STAGE IF NOT EXISTS test_stage url='s3://load/files/' credentials=(access_key_id='1a2b3c' secret_access_key='4x5y6z')",
        DfStatement::CreateStage(DfCreateStage {
            if_not_exists: true,
            stage_name: "test_stage".to_string(),
            stage_params: StageParams::new("s3://load/files/", Credentials { access_key_id: "1a2b3c".to_string(), secret_access_key: "4x5y6z".to_string() }),
            file_format: FileFormat::default(),
            comments: "".to_string(),
        }),
    )?;

    expect_parse_ok(
        "CREATE STAGE IF NOT EXISTS test_stage url='s3://load/files/' credentials=(access_key_id='1a2b3c' secret_access_key='4x5y6z') file_format=(FORMAT=CSV compression=GZIP record_delimiter=',')",
        DfStatement::CreateStage(DfCreateStage {
            if_not_exists: true,
            stage_name: "test_stage".to_string(),
            stage_params: StageParams::new("s3://load/files/", Credentials { access_key_id: "1a2b3c".to_string(), secret_access_key: "4x5y6z".to_string() }),
            file_format:  FileFormat { compression: Compression::Gzip, record_delimiter: ",".to_string(),..Default::default()},
            comments: "".to_string(),
        }),
    )?;

    expect_parse_ok(
        "CREATE STAGE IF NOT EXISTS test_stage url='s3://load/files/' credentials=(access_key_id='1a2b3c' secret_access_key='4x5y6z') file_format=(FORMAT=CSV compression=GZIP record_delimiter=',') comments='test'",
        DfStatement::CreateStage(DfCreateStage {
            if_not_exists: true,
            stage_name: "test_stage".to_string(),
            stage_params: StageParams::new("s3://load/files/", Credentials { access_key_id: "1a2b3c".to_string(), secret_access_key: "4x5y6z".to_string() }),
            file_format:  FileFormat { compression: Compression::Gzip, record_delimiter: ",".to_string(),..Default::default()},
            comments: "test".to_string(),
        }),
    )?;

    expect_parse_ok(
        "CREATE STAGE test_stage url='s3://load/files/' credentials=(access_key_id='1a2b3c' secret_access_key='4x5y6z') file_format=(FORMAT=Parquet compression=AUTO) comments='test'",
        DfStatement::CreateStage(DfCreateStage {
            if_not_exists: false,
            stage_name: "test_stage".to_string(),
            stage_params: StageParams::new("s3://load/files/", Credentials { access_key_id: "1a2b3c".to_string(), secret_access_key: "4x5y6z".to_string() }),
            file_format:  FileFormat { format: Format::Parquet, compression: Compression::Auto ,..Default::default()},
            comments: "test".to_string(),
        }),
    )?;

    expect_parse_ok(
        "CREATE STAGE test_stage url='s3://load/files/' credentials=(access_key_id='1a2b3c' secret_access_key='4x5y6z') file_format=(FORMAT=csv compression=AUTO) comments='test'",
        DfStatement::CreateStage(DfCreateStage {
            if_not_exists: false,
            stage_name: "test_stage".to_string(),
            stage_params: StageParams::new("s3://load/files/", Credentials { access_key_id: "1a2b3c".to_string(), secret_access_key: "4x5y6z".to_string() }),
            file_format:  FileFormat { format: Format::Csv, compression: Compression::Auto,..Default::default()},
            comments: "test".to_string(),
        }),
    )?;

    expect_parse_ok(
        "CREATE STAGE test_stage url='s3://load/files/' credentials=(access_key_id='1a2b3c' secret_access_key='4x5y6z') file_format=(FORMAT=json) comments='test'",
        DfStatement::CreateStage(DfCreateStage {
            if_not_exists: false,
            stage_name: "test_stage".to_string(),
            stage_params: StageParams::new("s3://load/files/", Credentials { access_key_id: "1a2b3c".to_string(), secret_access_key: "4x5y6z".to_string() }),
            file_format:  FileFormat { format: Format::Json,..Default::default()},
            comments: "test".to_string(),
        }),
    )?;

    expect_parse_err(
        "CREATE STAGE test_stage credentials=(access_key_id='1a2b3c' secret_access_key='4x5y6z') file_format=(FORMAT=csv compression=AUTO record_delimiter=NONE) comments='test'",
        String::from("sql parser error: Missing URL"),
    )?;

    expect_parse_err(
        "CREATE STAGE test_stage url='s3://load/files/' password=(access_key_id='1a2b3c' secret_access_key='4x5y6z') file_format=(FORMAT=csv compression=AUTO record_delimiter=NONE) comments='test'",
        String::from("sql parser error: Expected end of statement, found: password"),
    )?;

    expect_parse_err(
        "CREATE STAGE test_stage url='s4://load/files/' credentials=(access_key_id='1a2b3c' secret_access_key='4x5y6z') file_format=(FORMAT=csv compression=AUTO record_delimiter=NONE) comments='test'",
        String::from("sql parser error: Not supported storage"),
    )?;

    expect_parse_err(
        "CREATE STAGE test_stage url='s3://load/files/' credentials=(access_key='1a2b3c' secret_access_key='4x5y6z') file_format=(FORMAT=csv compression=AUTO record_delimiter=NONE) comments='test'",
        String::from("sql parser error: Invalid credentials options: unknown field `access_key`, expected `access_key_id` or `secret_access_key`"),
    )?;

    expect_parse_err(
        "CREATE STAGE test_stage url='s3://load/files/' credentials=(access_key_id='1a2b3c' aecret_access_key='4x5y6z') file_format=(FORMAT=csv compression=AUTO record_delimiter=NONE) comments='test'",
        String::from("sql parser error: Invalid credentials options: unknown field `aecret_access_key`, expected `access_key_id` or `secret_access_key`"),
    )?;

    expect_parse_err_contains(
        "CREATE STAGE test_stage url='s3://load/files/' credentials=(access_key_id='1a2b3c' secret_access_key='4x5y6z') file_format=(type=csv compression=AUTO record_delimiter=NONE) comments='test'",
        String::from("unknown field `type`"),
    )?;

    expect_parse_err_contains(
        "CREATE STAGE test_stage url='s3://load/files/' credentials=(access_key_id='1a2b3c' secret_access_key='4x5y6z') file_format=(format=csv compression=AUTO1 record_delimiter=NONE) comments='test'",
        String::from("unknown variant `auto1`"),
    )?;

    expect_parse_err_contains(
        "CREATE STAGE test_stage url='s3://load/files/' credentials=(access_key_id='1a2b3c' secret_access_key='4x5y6z') file_format=(format=csv1 compression=AUTO record_delimiter=NONE) comments='test'",
        String::from("unknown variant `csv1`"),
    )?;

    Ok(())
}

#[test]
fn create_table_select() -> Result<()> {
    expect_parse_ok(
        "CREATE TABLE foo AS SELECT a, b FROM bar",
        DfStatement::CreateTable(DfCreateTable {
            if_not_exists: false,
            name: ObjectName(vec![Ident::new("foo")]),
            columns: vec![],
            engine: "FUSE".to_string(),
            options: maplit::hashmap! {},
            like: None,
            query: Some(verified_query("SELECT a, b FROM bar")?),
        }),
    )?;

    expect_parse_ok(
        "CREATE TABLE foo (a INT) SELECT a, b FROM bar",
        DfStatement::CreateTable(DfCreateTable {
            if_not_exists: false,
            name: ObjectName(vec![Ident::new("foo")]),
            columns: vec![make_column_def("a", DataType::Int(None))],
            engine: "FUSE".to_string(),
            options: maplit::hashmap! {},
            like: None,
            query: Some(verified_query("SELECT a, b FROM bar")?),
        }),
    )?;

    Ok(())
}

#[test]
<<<<<<< HEAD
fn optimize_table() -> Result<()> {
    {
        let sql = "optimize TABLE t1";
        let expected = DfStatement::OptimizeTable(DfOptimizeTable {
            name: ObjectName(vec![Ident::new("t1")]),
            operation: Optimization::PURGE,
        });
        expect_parse_ok(sql, expected)?;
    }

    {
        let sql = "OPTIMIZE tABLE t1";
        let expected = DfStatement::OptimizeTable(DfOptimizeTable {
            name: ObjectName(vec![Ident::new("t1")]),
            operation: Optimization::PURGE,
        });
        expect_parse_ok(sql, expected)?;
    }

    {
        let sql = "optimize TABLE t1 purge";
        let expected = DfStatement::OptimizeTable(DfOptimizeTable {
            name: ObjectName(vec![Ident::new("t1")]),
            operation: Optimization::PURGE,
        });
        expect_parse_ok(sql, expected)?;
    }

    {
        let sql = "optimize TABLE t1 compact";
        let expected = DfStatement::OptimizeTable(DfOptimizeTable {
            name: ObjectName(vec![Ident::new("t1")]),
            operation: Optimization::COMPACT,
        });
        expect_parse_ok(sql, expected)?;
    }

    {
        let sql = "optimize TABLE t1 all";
        let expected = DfStatement::OptimizeTable(DfOptimizeTable {
            name: ObjectName(vec![Ident::new("t1")]),
            operation: Optimization::ALL,
        });
        expect_parse_ok(sql, expected)?;
    }

    {
        let sql = "optimize TABLE t1 unacceptable";
        expect_parse_err(
            sql,
            "sql parser error: Expected one of PURGE, COMPACT, ALL, found: unacceptable"
                .to_string(),
        )?;
    }

    {
        let sql = "optimize TABLE t1 (";
        expect_parse_err(
            sql,
            "sql parser error: Expected Nothing, or one of PURGE, COMPACT, ALL, found: ("
                .to_string(),
        )?;
    }
=======
fn drop_stage_test() -> Result<()> {
    expect_parse_ok(
        "DROP STAGE test_stage",
        DfStatement::DropStage(DfDropStage {
            if_exists: false,
            stage_name: "test_stage".to_string(),
        }),
    )?;

    expect_parse_ok(
        "DROP STAGE IF EXISTS test_stage",
        DfStatement::DropStage(DfDropStage {
            if_exists: true,
            stage_name: "test_stage".to_string(),
        }),
    )?;
>>>>>>> 5f564701

    Ok(())
}<|MERGE_RESOLUTION|>--- conflicted
+++ resolved
@@ -1207,7 +1207,6 @@
 }
 
 #[test]
-<<<<<<< HEAD
 fn optimize_table() -> Result<()> {
     {
         let sql = "optimize TABLE t1";
@@ -1271,7 +1270,11 @@
                 .to_string(),
         )?;
     }
-=======
+
+    Ok(())
+}
+
+#[test]
 fn drop_stage_test() -> Result<()> {
     expect_parse_ok(
         "DROP STAGE test_stage",
@@ -1288,7 +1291,6 @@
             stage_name: "test_stage".to_string(),
         }),
     )?;
->>>>>>> 5f564701
 
     Ok(())
 }