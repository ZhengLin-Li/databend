// Copyright 2022 Datafuse Labs.
//
// Licensed under the Apache License, Version 2.0 (the "License");
// you may not use this file except in compliance with the License.
// You may obtain a copy of the License at
//
//     http://www.apache.org/licenses/LICENSE-2.0
//
// Unless required by applicable law or agreed to in writing, software
// distributed under the License is distributed on an "AS IS" BASIS,
// WITHOUT WARRANTIES OR CONDITIONS OF ANY KIND, either express or implied.
// See the License for the specific language governing permissions and
// limitations under the License.

use std::sync::Arc;

use chrono::Utc;
use common_base::tokio;
use common_datavalues2::DataField;
use common_datavalues2::DataSchema;
use common_datavalues2::DataType;
use common_exception::Result;
use common_meta_types::CreateDatabaseReq;
use common_meta_types::CreateTableReq;
use common_meta_types::DatabaseMeta;
use common_meta_types::DropDatabaseReq;
use common_meta_types::DropTableReq;
use common_meta_types::TableMeta;
use databend_query::catalogs::Catalog;

use crate::tests::create_catalog;

#[tokio::test(flavor = "multi_thread", worker_threads = 1)]
async fn test_catalogs_get_database() -> Result<()> {
    let tenant = "test";
    let catalog = create_catalog()?;

    // get system database
    let database = catalog.get_database(tenant, "system").await?;
    assert_eq!(database.name(), "system");

    let db_list = catalog.list_databases(tenant).await?;
    assert_eq!(db_list.len(), 2);

    // get default database
    let db_2 = catalog.get_database(tenant, "default").await?;
    assert_eq!(db_2.name(), "default");

    // get non-exist database
    let db_3 = catalog.get_database("test", "test").await;
    assert!(db_3.is_err());

    // tenant is empty.
    let res = catalog.get_database("", "system").await;
    assert!(res.is_err());

    Ok(())
}

#[tokio::test(flavor = "multi_thread", worker_threads = 1)]
async fn test_catalogs_database() -> Result<()> {
    let tenant = "admin";
    let catalog = create_catalog()?;

    let db_list = catalog.list_databases(tenant).await?;
    let db_count = db_list.len();

    // Create.
    {
        let mut req = CreateDatabaseReq {
            if_not_exists: false,
            tenant: tenant.to_string(),
            db: "db1".to_string(),
            meta: DatabaseMeta {
                engine: "".to_string(),
                ..Default::default()
            },
        };
        let res = catalog.create_database(req.clone()).await;
        assert!(res.is_ok());

        let db_list_1 = catalog.list_databases(tenant).await?;
        assert_eq!(db_list_1.len(), db_count + 1);

        // Tenant empty.
        req.tenant = "".to_string();
        let res = catalog.create_database(req).await;
        assert!(res.is_err());
    }

    // Drop.
    {
        let mut req = DropDatabaseReq {
            if_exists: false,
            tenant: tenant.to_string(),
            db: "db1".to_string(),
        };
        let res = catalog.drop_database(req.clone()).await;
        assert!(res.is_ok());

        let db_list_drop = catalog.list_databases(tenant).await?;
        assert_eq!(db_list_drop.len(), db_count);

        // Tenant empty.
        req.tenant = "".to_string();
        let res = catalog.drop_database(req).await;
        assert!(res.is_err());
    }

    Ok(())
}

#[tokio::test(flavor = "multi_thread", worker_threads = 1)]
async fn test_catalogs_table() -> Result<()> {
    let tenant = "test";
    let catalog = create_catalog()?;
<<<<<<< HEAD
    catalog.list_databases("test").await?;
    let table_list = catalog.list_tables("test", "system").await?;
    assert_eq!(table_list.len(), 16);
    let table_list_1 = catalog.list_tables("test", "default").await;
    assert!(table_list_1.is_err());
    let table_list_2 = catalog.list_tables("", "default").await?;
    assert_eq!(table_list_2.len(), 0);
    // create table
    // Table schema with metadata(due to serde issue).
    let schema = Arc::new(DataSchema::new(vec![DataField::new(
        "number",
        u64::to_data_type(),
        false,
    )]));

    let options = maplit::hashmap! {"opt‐1".into() => "val-1".into()};

    let created_on = Utc::now();

    // create table
    let req = CreateTableReq {
        if_not_exists: false,
        tenant: "".to_string(),
        db: "default".to_string(),
        table: "test_table".to_string(),
        table_meta: TableMeta {
            schema: schema.clone(),
            engine: "MEMORY".to_string(),
            options: options.clone(),
            created_on,
            ..TableMeta::default()
        },
    };
    let create_table_rep = catalog.create_table(req.clone()).await;
    assert!(create_table_rep.is_ok());
    // list tables
    let table_list_3 = catalog.list_tables("", "default").await?;
    assert_eq!(table_list_3.len(), 1);
    let table = catalog.get_table("", "default", "test_table").await?;
    assert_eq!(table.name(), "test_table");
    let table = catalog.get_table_by_info(table.get_table_info())?;
    assert_eq!(table.name(), "test_table");

    // drop table
    let dop_table_req = DropTableReq {
        if_exists: false,
        tenant: "".to_string(),
        db: "default".to_string(),
        table: "test_table".to_string(),
    };
    let drop_table_rep = catalog.drop_table(dop_table_req).await;
    assert!(drop_table_rep.is_ok());
    let table_list_4 = catalog.list_tables("", "default").await?;
    assert_eq!(table_list_4.len(), 0);
=======

    // Check system/default.
    {
        let table_list = catalog.list_tables(tenant, "system").await?;
        assert!(!table_list.is_empty());

        let table_list_1 = catalog.list_tables(tenant, "default").await?;
        assert!(table_list_1.is_empty());
    }

    // Create.
    {
        // Table schema with metadata(due to serde issue).
        let schema = Arc::new(DataSchema::new(vec![DataField::new(
            "number",
            DataType::UInt64,
            false,
        )]));

        let options = maplit::hashmap! {"opt‐1".into() => "val-1".into()};
        let created_on = Utc::now();

        let mut req = CreateTableReq {
            if_not_exists: false,
            tenant: tenant.to_string(),
            db: "default".to_string(),
            table: "test_table".to_string(),
            table_meta: TableMeta {
                schema: schema.clone(),
                engine: "MEMORY".to_string(),
                options: options.clone(),
                created_on,
                ..TableMeta::default()
            },
        };
        let res = catalog.create_table(req.clone()).await;
        assert!(res.is_ok());

        // list tables
        let table_list_3 = catalog.list_tables(tenant, "default").await?;
        assert_eq!(table_list_3.len(), 1);
        let table = catalog.get_table(tenant, "default", "test_table").await?;
        assert_eq!(table.name(), "test_table");
        let table = catalog.get_table_by_info(table.get_table_info())?;
        assert_eq!(table.name(), "test_table");

        // Tenant empty.
        req.tenant = "".to_string();
        let res = catalog.create_table(req.clone()).await;
        assert!(res.is_err());
    }

    // Drop.
    {
        let mut req = DropTableReq {
            if_exists: false,
            tenant: tenant.to_string(),
            db: "default".to_string(),
            table: "test_table".to_string(),
        };
        let res = catalog.drop_table(req.clone()).await;
        assert!(res.is_ok());
        let table_list_4 = catalog.list_tables(tenant, "default").await?;
        assert!(table_list_4.is_empty());

        // Tenant empty.
        req.tenant = "".to_string();
        let res = catalog.drop_table(req).await;
        assert!(res.is_err());
    }

>>>>>>> 95ad18d4
    Ok(())
}<|MERGE_RESOLUTION|>--- conflicted
+++ resolved
@@ -114,62 +114,6 @@
 async fn test_catalogs_table() -> Result<()> {
     let tenant = "test";
     let catalog = create_catalog()?;
-<<<<<<< HEAD
-    catalog.list_databases("test").await?;
-    let table_list = catalog.list_tables("test", "system").await?;
-    assert_eq!(table_list.len(), 16);
-    let table_list_1 = catalog.list_tables("test", "default").await;
-    assert!(table_list_1.is_err());
-    let table_list_2 = catalog.list_tables("", "default").await?;
-    assert_eq!(table_list_2.len(), 0);
-    // create table
-    // Table schema with metadata(due to serde issue).
-    let schema = Arc::new(DataSchema::new(vec![DataField::new(
-        "number",
-        u64::to_data_type(),
-        false,
-    )]));
-
-    let options = maplit::hashmap! {"opt‐1".into() => "val-1".into()};
-
-    let created_on = Utc::now();
-
-    // create table
-    let req = CreateTableReq {
-        if_not_exists: false,
-        tenant: "".to_string(),
-        db: "default".to_string(),
-        table: "test_table".to_string(),
-        table_meta: TableMeta {
-            schema: schema.clone(),
-            engine: "MEMORY".to_string(),
-            options: options.clone(),
-            created_on,
-            ..TableMeta::default()
-        },
-    };
-    let create_table_rep = catalog.create_table(req.clone()).await;
-    assert!(create_table_rep.is_ok());
-    // list tables
-    let table_list_3 = catalog.list_tables("", "default").await?;
-    assert_eq!(table_list_3.len(), 1);
-    let table = catalog.get_table("", "default", "test_table").await?;
-    assert_eq!(table.name(), "test_table");
-    let table = catalog.get_table_by_info(table.get_table_info())?;
-    assert_eq!(table.name(), "test_table");
-
-    // drop table
-    let dop_table_req = DropTableReq {
-        if_exists: false,
-        tenant: "".to_string(),
-        db: "default".to_string(),
-        table: "test_table".to_string(),
-    };
-    let drop_table_rep = catalog.drop_table(dop_table_req).await;
-    assert!(drop_table_rep.is_ok());
-    let table_list_4 = catalog.list_tables("", "default").await?;
-    assert_eq!(table_list_4.len(), 0);
-=======
 
     // Check system/default.
     {
@@ -185,8 +129,7 @@
         // Table schema with metadata(due to serde issue).
         let schema = Arc::new(DataSchema::new(vec![DataField::new(
             "number",
-            DataType::UInt64,
-            false,
+            u64::to_data_type(),
         )]));
 
         let options = maplit::hashmap! {"opt‐1".into() => "val-1".into()};
@@ -241,6 +184,5 @@
         assert!(res.is_err());
     }
 
->>>>>>> 95ad18d4
     Ok(())
 }