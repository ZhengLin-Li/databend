--- conflicted
+++ resolved
@@ -87,15 +87,11 @@
             Plan::ShowUsers => Ok("SHOW USERS".to_string()),
             Plan::CreateUser(create_user) => Ok(format!("{:?}", create_user)),
             Plan::DropUser(drop_user) => Ok(format!("{:?}", drop_user)),
-<<<<<<< HEAD
-            Plan::RenameDatabase(rename_database) => Ok(format!("{:?}", rename_database)),
             Plan::CreateUserUDF(create_user_udf) => Ok(format!("{:?}", create_user_udf)),
-=======
             Plan::AlterUser(alter_user) => Ok(format!("{:?}", alter_user)),
             Plan::ShowRoles => Ok("SHOW ROLES".to_string()),
             Plan::CreateRole(create_role) => Ok(format!("{:?}", create_role)),
             Plan::DropRole(drop_role) => Ok(format!("{:?}", drop_role)),
->>>>>>> edd4bad6
         }
     }
 }