// Copyright 2021 Datafuse Labs.
//
// Licensed under the Apache License, Version 2.0 (the "License");
// you may not use this file except in compliance with the License.
// You may obtain a copy of the License at
//
//     http://www.apache.org/licenses/LICENSE-2.0
//
// Unless required by applicable law or agreed to in writing, software
// distributed under the License is distributed on an "AS IS" BASIS,
// WITHOUT WARRANTIES OR CONDITIONS OF ANY KIND, either express or implied.
// See the License for the specific language governing permissions and
// limitations under the License.

use std::collections::BTreeMap;
use std::collections::HashMap;
use std::fmt;
use std::fmt::Display;
use std::fmt::Formatter;
use std::ops::Deref;
use std::sync::Arc;

use common_datavalues::chrono::DateTime;
use common_datavalues::chrono::Utc;
use common_datavalues::prelude::*;
use maplit::hashmap;

use crate::database::DatabaseNameIdent;
use crate::MatchSeq;
use crate::MetaVersion;

/// Globally unique identifier of a version of TableMeta.
#[derive(serde::Serialize, serde::Deserialize, Clone, Debug, Eq, PartialEq, Default)]
pub struct TableIdent {
    /// Globally unique id to identify a table.
    pub table_id: u64,

    /// version of this table snapshot.
    ///
    /// Any change to a table causes the version to increment, e.g. insert or delete rows, update schema etc.
    /// But renaming a table should not affect the version, since the table itself does not change.
    /// The tuple (database_id, table_id, version) identifies a unique and consistent table snapshot.
    ///
    /// A version is not guaranteed to be consecutive.
    ///
    pub version: MetaVersion,
}

impl TableIdent {
    pub fn new(table_id: u64, version: MetaVersion) -> Self {
        TableIdent { table_id, version }
    }
}

impl Display for TableIdent {
    fn fmt(&self, f: &mut Formatter<'_>) -> fmt::Result {
        write!(f, "table_id:{}, ver:{}", self.table_id, self.version)
    }
}

#[derive(serde::Serialize, serde::Deserialize, Clone, Debug, Eq, PartialEq, Default)]
pub struct TableNameIndent {
    pub tenant: String,
    pub db_name: String,
    pub table_name: String,
}

impl TableNameIndent {
    pub fn new(
        tenant: impl Into<String>,
        db_name: impl Into<String>,
        table_name: impl Into<String>,
    ) -> TableNameIndent {
        TableNameIndent {
            tenant: tenant.into(),
            db_name: db_name.into(),
            table_name: table_name.into(),
        }
    }
}

#[derive(serde::Serialize, serde::Deserialize, Clone, Debug, Eq, PartialEq, Default)]
pub struct TableInfo {
    pub ident: TableIdent,

    /// For a table it is `db_name.table_name`.
    /// For a table function, it is `table_name(args)`
    pub desc: String,

    /// `name` is meant to be used with table-function.
    /// Table-function is identified by `name`.
    /// A table in the contrast, can only be identified by table-id.
    pub name: String,

    /// The essential information about a table definition.
    ///
    /// It is about what a table actually is.
    /// `name`, `id` or `version` is not included in the table structure definition.
    pub meta: TableMeta,
}

/// The essential state that defines what a table is.
///
/// It is what a meta store just needs to save.
#[derive(serde::Serialize, serde::Deserialize, Clone, Debug, Eq, PartialEq)]
pub struct TableMeta {
    pub schema: Arc<DataSchema>,
    pub engine: String,
    pub engine_options: BTreeMap<String, String>,
    pub options: BTreeMap<String, String>,
    pub created_on: DateTime<Utc>,
}

impl TableInfo {
    /// Create a TableInfo with only db, table, schema
    pub fn simple(db: &str, table: &str, schema: Arc<DataSchema>) -> TableInfo {
        TableInfo {
            desc: format!("'{}'.'{}'", db, table),
            name: table.to_string(),
            meta: TableMeta {
                schema,
                ..Default::default()
            },
            ..Default::default()
        }
    }

    pub fn new(db_name: &str, table_name: &str, ident: TableIdent, meta: TableMeta) -> TableInfo {
        TableInfo {
            ident,
            desc: format!("'{}'.'{}'", db_name, table_name),
            name: table_name.to_string(),
            meta,
        }
    }

    pub fn schema(&self) -> Arc<DataSchema> {
        self.meta.schema.clone()
    }

    pub fn options(&self) -> &BTreeMap<String, String> {
        &self.meta.options
    }

    pub fn engine(&self) -> &str {
        &self.meta.engine
    }

    pub fn engine_options(&self) -> &BTreeMap<String, String> {
        &self.meta.engine_options
    }

    #[must_use]
    pub fn set_schema(mut self, schema: Arc<DataSchema>) -> TableInfo {
        self.meta.schema = schema;
        self
    }
}

impl Default for TableMeta {
    fn default() -> Self {
        TableMeta {
            schema: Arc::new(DataSchema::empty()),
            engine: "".to_string(),
            engine_options: BTreeMap::new(),
            options: BTreeMap::new(),
            created_on: Utc::now(),
        }
    }
}

impl Display for TableMeta {
    fn fmt(&self, f: &mut Formatter<'_>) -> fmt::Result {
        write!(
            f,
            "Engine: {}={:?}, Schema: {}, Options: {:?} CreatedOn: {:?}",
            self.engine, self.engine_options, self.schema, self.options, self.created_on
        )
    }
}

impl Display for TableInfo {
    fn fmt(&self, f: &mut Formatter<'_>) -> fmt::Result {
        write!(
            f,
            "DB.Table: {}, Table: {}-{}, Engine: {}",
            self.desc, self.name, self.ident, self.meta.engine
        )
    }
}

#[derive(serde::Serialize, serde::Deserialize, Clone, Debug, PartialEq)]
pub struct CreateTableReq {
    pub if_not_exists: bool,
    pub tenant: String,
    pub db_name: String,
    pub table_name: String,
    pub table_meta: TableMeta,
}

impl Display for CreateTableReq {
    fn fmt(&self, f: &mut Formatter<'_>) -> fmt::Result {
        write!(
            f,
            "create_table(if_not_exists={}):{}/{}-{}={}",
            self.if_not_exists, self.tenant, self.db_name, self.table_name, self.table_meta
        )
    }
}

#[derive(serde::Serialize, serde::Deserialize, Clone, Debug, Eq, PartialEq)]
pub struct CreateTableReply {
    pub table_id: u64,
}

#[derive(serde::Serialize, serde::Deserialize, Clone, Debug, PartialEq)]
pub struct DropTableReq {
    pub if_exists: bool,
    pub tenant: String,
    pub db_name: String,
    pub table_name: String,
}

impl Display for DropTableReq {
    fn fmt(&self, f: &mut Formatter<'_>) -> fmt::Result {
        write!(
            f,
            "drop_table(if_exists={}):{}/{}-{}",
            self.if_exists, self.tenant, self.db_name, self.table_name
        )
    }
}

#[derive(serde::Serialize, serde::Deserialize, Clone, Debug, PartialEq)]
pub struct DropTableReply {}

#[derive(serde::Serialize, serde::Deserialize, Clone, Debug, PartialEq)]
pub struct RenameTableReq {
    pub if_exists: bool,
    pub tenant: String,
<<<<<<< HEAD
    pub catalog: String,
    pub db: String,
=======
    pub db_name: String,
>>>>>>> 08b89d3f
    pub table_name: String,
    pub new_db_name: String,
    pub new_table_name: String,
}

impl Display for RenameTableReq {
    fn fmt(&self, f: &mut Formatter<'_>) -> fmt::Result {
        write!(
            f,
            "rename_table:{}/{}-{}=>{}-{}",
            self.tenant, self.db_name, self.table_name, self.new_db_name, self.new_table_name
        )
    }
}

#[derive(serde::Serialize, serde::Deserialize, Clone, Debug, PartialEq)]
pub struct RenameTableReply {
    pub table_id: u64,
}

#[derive(serde::Serialize, serde::Deserialize, Clone, Debug, PartialEq)]
pub struct UpsertTableOptionReq {
    pub table_id: u64,
    pub seq: MatchSeq,

    /// Add or remove options
    ///
    /// Some(String): add or update an option.
    /// None: delete an option.
    pub options: HashMap<String, Option<String>>,
}

impl UpsertTableOptionReq {
    pub fn new(
        table_ident: &TableIdent,
        key: impl Into<String>,
        value: impl Into<String>,
    ) -> UpsertTableOptionReq {
        UpsertTableOptionReq {
            table_id: table_ident.table_id,
            seq: MatchSeq::Exact(table_ident.version),
            options: hashmap! {key.into() => Some(value.into())},
        }
    }
}

impl Display for UpsertTableOptionReq {
    fn fmt(&self, f: &mut Formatter<'_>) -> fmt::Result {
        write!(
            f,
            "upsert-table-options: table-id:{}({:?}) = {:?}",
            self.table_id, self.seq, self.options
        )
    }
}

#[derive(serde::Serialize, serde::Deserialize, Clone, Debug, PartialEq)]
pub struct UpsertTableOptionReply {}

#[derive(serde::Serialize, serde::Deserialize, Clone, Debug, PartialEq)]
pub struct GetTableReq {
    pub inner: TableNameIndent,
}

impl Deref for GetTableReq {
    type Target = TableNameIndent;

    fn deref(&self) -> &Self::Target {
        &self.inner
    }
}

impl From<(&str, &str, &str)> for GetTableReq {
    fn from(db_table: (&str, &str, &str)) -> Self {
        Self::new(db_table.0, db_table.1, db_table.2)
    }
}

impl GetTableReq {
    pub fn new(
        tenant: impl Into<String>,
        db_name: impl Into<String>,
        table_name: impl Into<String>,
    ) -> GetTableReq {
        GetTableReq {
            inner: TableNameIndent::new(tenant, db_name, table_name),
        }
    }
}

#[derive(serde::Serialize, serde::Deserialize, Clone, Debug, PartialEq)]
pub struct ListTableReq {
    pub inner: DatabaseNameIdent,
}

impl Deref for ListTableReq {
    type Target = DatabaseNameIdent;

    fn deref(&self) -> &Self::Target {
        &self.inner
    }
}

impl ListTableReq {
    pub fn new(tenant: impl Into<String>, db_name: impl Into<String>) -> ListTableReq {
        ListTableReq {
            inner: DatabaseNameIdent {
                tenant: tenant.into(),
                db_name: db_name.into(),
            },
        }
    }
}<|MERGE_RESOLUTION|>--- conflicted
+++ resolved
@@ -238,12 +238,8 @@
 pub struct RenameTableReq {
     pub if_exists: bool,
     pub tenant: String,
-<<<<<<< HEAD
     pub catalog: String,
-    pub db: String,
-=======
     pub db_name: String,
->>>>>>> 08b89d3f
     pub table_name: String,
     pub new_db_name: String,
     pub new_table_name: String,
