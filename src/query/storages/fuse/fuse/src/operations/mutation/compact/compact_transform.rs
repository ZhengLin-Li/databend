// Copyright 2022 Datafuse Labs.
//
// Licensed under the Apache License, Version 2.0 (the "License");
// you may not use this file except in compliance with the License.
// You may obtain a copy of the License at
//
//     http://www.apache.org/licenses/LICENSE-2.0
//
// Unless required by applicable law or agreed to in writing, software
// distributed under the License is distributed on an "AS IS" BASIS,
// WITHOUT WARRANTIES OR CONDITIONS OF ANY KIND, either express or implied.
// See the License for the specific language governing permissions and
// limitations under the License.

use std::any::Any;
use std::collections::VecDeque;
use std::sync::Arc;

use common_arrow::parquet::compression::CompressionOptions;
use common_base::base::Progress;
use common_base::base::ProgressValues;
use common_cache::Cache;
use common_catalog::table_context::TableContext;
<<<<<<< HEAD
=======
use common_datablocks::serialize_to_parquet_with_compression;
use common_datablocks::BlockCompactThresholds;
use common_datablocks::DataBlock;
>>>>>>> 6ced33dc
use common_exception::ErrorCode;
use common_exception::Result;
use common_expression::Chunk;
use common_expression::ChunkCompactThresholds;
use common_storages_table_meta::caches::CacheManager;
use common_storages_table_meta::meta::BlockMeta;
use common_storages_table_meta::meta::SegmentInfo;
use common_storages_table_meta::meta::StatisticsOfColumns;
use opendal::Operator;

use super::compact_meta::CompactSourceMeta;
use super::compact_part::CompactTask;
use super::CompactSinkMeta;
use crate::io;
use crate::io::write_data;
use crate::io::BlockReader;
use crate::io::TableMetaLocationGenerator;
use crate::operations::mutation::AbortOperation;
use crate::pipelines::processors::port::InputPort;
use crate::pipelines::processors::port::OutputPort;
use crate::pipelines::processors::processor::Event;
use crate::pipelines::processors::processor::ProcessorPtr;
use crate::pipelines::processors::Processor;
use crate::statistics::reduce_block_statistics;
use crate::statistics::reducers::reduce_block_metas;
use crate::FuseStorageFormat;

struct SerializeState {
    block_data: Vec<u8>,
    block_location: String,
    index_data: Vec<u8>,
    index_location: String,
}

enum State {
    Consume,
    Compact(Chunk),
    Generate(Vec<Arc<BlockMeta>>),
    Serialized {
        data: Vec<u8>,
        location: String,
        segment: Arc<SegmentInfo>,
    },
    Output {
        location: String,
        segment: Arc<SegmentInfo>,
    },
}

// Gets a set of CompactTask, only merge but not split, generate a new segment.
pub struct CompactTransform {
    state: State,
    input: Arc<InputPort>,
    output: Arc<OutputPort>,
    scan_progress: Arc<Progress>,
    output_data: Option<Chunk>,

    block_reader: Arc<BlockReader>,
    location_gen: TableMetaLocationGenerator,
    dal: Operator,
    storage_format: FuseStorageFormat,

    // Limit the memory size of the block read.
    max_memory: u64,
    max_io_requests: usize,
    compact_tasks: VecDeque<CompactTask>,
    block_metas: Vec<Arc<BlockMeta>>,
    order: usize,
    thresholds: ChunkCompactThresholds,
    abort_operation: AbortOperation,
}

impl CompactTransform {
    #[allow(clippy::too_many_arguments)]
    pub fn try_create(
        ctx: Arc<dyn TableContext>,
        input: Arc<InputPort>,
        output: Arc<OutputPort>,
        scan_progress: Arc<Progress>,
        block_reader: Arc<BlockReader>,
        location_gen: TableMetaLocationGenerator,
        dal: Operator,
<<<<<<< HEAD
        thresholds: ChunkCompactThresholds,
=======
        storage_format: FuseStorageFormat,
        thresholds: BlockCompactThresholds,
>>>>>>> 6ced33dc
    ) -> Result<ProcessorPtr> {
        let settings = ctx.get_settings();
        let max_memory_usage = (settings.get_max_memory_usage()? as f64 * 0.8) as u64;
        let max_threads = settings.get_max_threads()?;
        let max_memory = max_memory_usage / max_threads;
        let max_io_requests = settings.get_max_storage_io_requests()? as usize;
        Ok(ProcessorPtr::create(Box::new(CompactTransform {
            state: State::Consume,
            input,
            output,
            scan_progress,
            output_data: None,
            block_reader,
            location_gen,
            dal,
            storage_format,
            max_memory,
            max_io_requests,
            compact_tasks: VecDeque::new(),
            block_metas: Vec::new(),
            order: 0,
            thresholds,
            abort_operation: AbortOperation::default(),
        })))
    }
}

#[async_trait::async_trait]
impl Processor for CompactTransform {
    fn name(&self) -> String {
        "CompactTransform".to_string()
    }

    fn as_any(&mut self) -> &mut dyn Any {
        self
    }

    fn event(&mut self) -> Result<Event> {
        todo!("expression");
    }

    fn process(&mut self) -> Result<()> {
        match std::mem::replace(&mut self.state, State::Consume) {
<<<<<<< HEAD
            _ => todo!("expression"),
=======
            State::CompactBlocks {
                mut blocks,
                stats_of_columns,
                mut trivals,
            } => {
                let mut serialize_states = Vec::new();
                for stats in stats_of_columns {
                    let block_num = stats.len();
                    if block_num == 0 {
                        self.block_metas.push(trivals.pop_front().unwrap());
                        continue;
                    }

                    // concat blocks.
                    let compact_blocks: Vec<_> = blocks.drain(0..block_num).collect();
                    let new_block = DataBlock::concat_blocks(&compact_blocks)?;

                    // generate block statistics.
                    let col_stats = reduce_block_statistics(&stats, Some(&new_block))?;
                    let row_count = new_block.num_rows() as u64;
                    let block_size = new_block.memory_size() as u64;
                    let (block_location, block_id) = self.location_gen.gen_block_location();

                    // build block index.
                    let (index_data, index_size, index_location) = {
                        // write index
                        let bloom_index = BlockFilter::try_create(&[&new_block])?;
                        let index_block = bloom_index.filter_block;
                        let location = self.location_gen.block_bloom_index_location(&block_id);
                        let mut data = Vec::with_capacity(100 * 1024);
                        let index_block_schema = &bloom_index.filter_schema;
                        let (size, _) = serialize_to_parquet_with_compression(
                            vec![index_block],
                            index_block_schema,
                            &mut data,
                            CompressionOptions::Uncompressed,
                        )?;
                        (data, size, location)
                    };

                    // serialize data block.
                    let mut block_data = Vec::with_capacity(100 * 1024 * 1024);
                    let (file_size, col_metas) =
                        io::write_block(self.storage_format, new_block, &mut block_data)?;

                    // new block meta.
                    let new_meta = BlockMeta::new(
                        row_count,
                        block_size,
                        file_size,
                        col_stats,
                        col_metas,
                        None,
                        block_location.clone(),
                        Some(index_location.clone()),
                        index_size,
                    );
                    self.abort_operation.add_block(&new_meta);
                    self.block_metas.push(Arc::new(new_meta));

                    serialize_states.push(SerializeState {
                        block_data,
                        block_location: block_location.0,
                        index_data,
                        index_location: index_location.0,
                    });
                }
                self.state = State::SerializedBlocks(serialize_states);
            }
            State::GenerateSegment => {
                let metas = std::mem::take(&mut self.block_metas);
                let stats = reduce_block_metas(&metas, self.thresholds)?;
                let segment_info = SegmentInfo::new(metas, stats);
                let location = self.location_gen.gen_segment_info_location();
                self.abort_operation.add_segment(location.clone());
                self.state = State::SerializedSegment {
                    data: serde_json::to_vec(&segment_info)?,
                    location,
                    segment: Arc::new(segment_info),
                };
            }
            State::Output { location, segment } => {
                if let Some(segment_cache) = CacheManager::instance().get_table_segment_cache() {
                    let cache = &mut segment_cache.write();
                    cache.put(location.clone(), segment.clone());
                }

                let meta = CompactSinkMeta::create(
                    self.order,
                    location,
                    segment,
                    std::mem::take(&mut self.abort_operation),
                );
                self.output_data = Some(DataBlock::empty_with_meta(meta));
            }
            _ => return Err(ErrorCode::Internal("It's a bug.")),
>>>>>>> 6ced33dc
        }

        Ok(())
    }

    async fn async_process(&mut self) -> Result<()> {
        match std::mem::replace(&mut self.state, State::Consume) {
            _ => todo!("expression"),
        }
        Ok(())
    }
}<|MERGE_RESOLUTION|>--- conflicted
+++ resolved
@@ -21,14 +21,9 @@
 use common_base::base::ProgressValues;
 use common_cache::Cache;
 use common_catalog::table_context::TableContext;
-<<<<<<< HEAD
-=======
-use common_datablocks::serialize_to_parquet_with_compression;
-use common_datablocks::BlockCompactThresholds;
-use common_datablocks::DataBlock;
->>>>>>> 6ced33dc
 use common_exception::ErrorCode;
 use common_exception::Result;
+use common_expression::serialize_to_parquet_with_compression;
 use common_expression::Chunk;
 use common_expression::ChunkCompactThresholds;
 use common_storages_table_meta::caches::CacheManager;
@@ -109,12 +104,8 @@
         block_reader: Arc<BlockReader>,
         location_gen: TableMetaLocationGenerator,
         dal: Operator,
-<<<<<<< HEAD
+        storage_format: FuseStorageFormat,
         thresholds: ChunkCompactThresholds,
-=======
-        storage_format: FuseStorageFormat,
-        thresholds: BlockCompactThresholds,
->>>>>>> 6ced33dc
     ) -> Result<ProcessorPtr> {
         let settings = ctx.get_settings();
         let max_memory_usage = (settings.get_max_memory_usage()? as f64 * 0.8) as u64;
@@ -158,9 +149,6 @@
 
     fn process(&mut self) -> Result<()> {
         match std::mem::replace(&mut self.state, State::Consume) {
-<<<<<<< HEAD
-            _ => todo!("expression"),
-=======
             State::CompactBlocks {
                 mut blocks,
                 stats_of_columns,
@@ -257,7 +245,6 @@
                 self.output_data = Some(DataBlock::empty_with_meta(meta));
             }
             _ => return Err(ErrorCode::Internal("It's a bug.")),
->>>>>>> 6ced33dc
         }
 
         Ok(())
