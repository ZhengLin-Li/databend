//  Copyright 2022 Datafuse Labs.
//
//  Licensed under the Apache License, Version 2.0 (the "License");
//  you may not use this file except in compliance with the License.
//  You may obtain a copy of the License at
//
//      http://www.apache.org/licenses/LICENSE-2.0
//
//  Unless required by applicable law or agreed to in writing, software
//  distributed under the License is distributed on an "AS IS" BASIS,
//  WITHOUT WARRANTIES OR CONDITIONS OF ANY KIND, either express or implied.
//  See the License for the specific language governing permissions and
//  limitations under the License.

use std::cmp;
use std::collections::BTreeMap;
use std::collections::HashMap;
use std::collections::HashSet;
use std::sync::Arc;

use common_exception::Result;
use common_expression::ChunkCompactThresholds;
use common_expression::Scalar;
use common_storages_table_meta::meta::BlockMeta;
use common_storages_table_meta::meta::SegmentInfo;
use common_storages_table_meta::meta::TableSnapshot;
use common_storages_table_meta::meta::Versioned;
use opendal::Operator;

use crate::io::TableMetaLocationGenerator;
use crate::operations::mutation::BaseMutator;
use crate::operations::AppendOperationLogEntry;
use crate::sessions::TableContext;
use crate::statistics::merge_statistics;
use crate::FuseTable;
use crate::Table;
use crate::TableMutator;

static MAX_BLOCK_COUNT: usize = 50;

#[derive(Clone)]
pub struct ReclusterMutator {
    base_mutator: BaseMutator,
    blocks_map: BTreeMap<i32, Vec<(usize, Arc<BlockMeta>)>>,
    selected_blocks: Vec<Arc<BlockMeta>>,
    level: i32,
<<<<<<< HEAD
    chunk_compactor: ChunkCompactThresholds,
=======
>>>>>>> 1dadd6db
    threshold: f64,
}

impl ReclusterMutator {
    pub fn try_create(
        ctx: Arc<dyn TableContext>,
        location_generator: TableMetaLocationGenerator,
        base_snapshot: Arc<TableSnapshot>,
        threshold: f64,
<<<<<<< HEAD
        chunk_compactor: ChunkCompactThresholds,
=======
        thresholds: BlockCompactThresholds,
>>>>>>> 1dadd6db
        blocks_map: BTreeMap<i32, Vec<(usize, Arc<BlockMeta>)>>,
        data_accessor: Operator,
    ) -> Result<Self> {
        let base_mutator = BaseMutator::try_create(
            ctx,
            data_accessor,
            location_generator,
            base_snapshot,
            thresholds,
        )?;
        Ok(Self {
            base_mutator,
            blocks_map,
            selected_blocks: Vec::new(),
            level: 0,
<<<<<<< HEAD
            chunk_compactor,
=======
>>>>>>> 1dadd6db
            threshold,
        })
    }

    pub fn partitions_total(&self) -> usize {
        self.base_mutator.base_snapshot.summary.block_count as usize
    }

    pub fn selected_blocks(&self) -> Vec<Arc<BlockMeta>> {
        self.selected_blocks.clone()
    }

    pub fn level(&self) -> i32 {
        self.level
    }
}

#[async_trait::async_trait]
impl TableMutator for ReclusterMutator {
    async fn target_select(&mut self) -> Result<bool> {
        let blocks_map = self.blocks_map.clone();
        for (level, block_metas) in blocks_map.into_iter() {
            if block_metas.len() <= 1 {
                continue;
            }

            let mut total_rows = 0;
            let mut total_bytes = 0;
            let mut points_map: BTreeMap<Vec<Scalar>, (Vec<usize>, Vec<usize>)> = BTreeMap::new();
            for (i, (_, meta)) in block_metas.iter().enumerate() {
                let stats = meta.cluster_stats.clone().unwrap();
                points_map
                    .entry(stats.min.clone())
                    .and_modify(|v| v.0.push(i))
                    .or_insert((vec![i], vec![]));
                points_map
                    .entry(stats.max.clone())
                    .and_modify(|v| v.1.push(i))
                    .or_insert((vec![], vec![i]));

                total_rows += meta.row_count;
                total_bytes += meta.block_size;
            }

            // If the statistics of blocks are too small, just merge them into one block.
            if self
<<<<<<< HEAD
                .chunk_compactor
=======
                .base_mutator
                .thresholds
>>>>>>> 1dadd6db
                .check_for_recluster(total_rows as usize, total_bytes as usize)
            {
                self.selected_blocks = block_metas
                    .into_iter()
                    .map(|(seg_idx, block_meta)| {
                        self.base_mutator
                            .add_mutation(seg_idx, block_meta.location.clone(), None);
                        block_meta
                    })
                    .collect::<Vec<_>>();
                self.level = level;

                return Ok(true);
            }

            let mut max_depth = 0;
            let mut block_depths = Vec::new();
            let mut point_overlaps: Vec<Vec<usize>> = Vec::new();
            let mut unfinished_parts: HashMap<usize, usize> = HashMap::new();
            for (start, end) in points_map.values() {
                // block1: [1, 2], block2: [2, 3]. The depth of point '2' is 1.
                let point_depth =
                    if unfinished_parts.len() == 1 && start.len() == 1 && end.len() == 1 {
                        1
                    } else {
                        unfinished_parts.len() + start.len()
                    };

                if point_depth > max_depth {
                    max_depth = point_depth;
                }

                for (_, val) in unfinished_parts.iter_mut() {
                    *val = cmp::max(*val, point_depth);
                }

                start.iter().for_each(|&idx| {
                    unfinished_parts.insert(idx, point_depth);
                });

                point_overlaps.push(unfinished_parts.keys().cloned().collect());

                end.iter().for_each(|&idx| {
                    let stat = unfinished_parts.remove(&idx).unwrap();
                    block_depths.push(stat);
                });
            }
            assert_eq!(unfinished_parts.len(), 0);

            let sum_depth: usize = block_depths.iter().sum();
            // round the float to 4 decimal places.
            let average_depth =
                (10000.0 * sum_depth as f64 / block_depths.len() as f64).round() / 10000.0;
            if average_depth <= self.threshold {
                continue;
            }

            // find the max point, gather the blocks.
            let mut selected_idx = HashSet::new();
            let mut find = false;
            for overlap in point_overlaps {
                if overlap.len() == max_depth {
                    overlap.iter().for_each(|&idx| {
                        selected_idx.insert(idx);
                    });
                    find = true;
                } else if find {
                    break;
                }
            }

            self.selected_blocks = selected_idx
                .iter()
                .take(MAX_BLOCK_COUNT)
                .map(|idx| {
                    let (seg_idx, block_meta) = block_metas[*idx].clone();
                    self.base_mutator
                        .add_mutation(seg_idx, block_meta.location.clone(), None);
                    block_meta
                })
                .collect::<Vec<_>>();
            self.level = level;
            return Ok(true);
        }

        Ok(false)
    }

    async fn try_commit(self: Box<Self>, table: Arc<dyn Table>) -> Result<()> {
        let ctx = &self.base_mutator.ctx;
        let (mut segments, mut summary, mut abort_operation) =
            self.base_mutator.generate_segments().await?;

        let append_entries = ctx.consume_precommit_blocks();
        let append_log_entries = append_entries
            .iter()
            .map(AppendOperationLogEntry::try_from)
            .collect::<Result<Vec<AppendOperationLogEntry>>>()?;

        let (merged_segments, merged_summary) =
            FuseTable::merge_append_operations(&append_log_entries)?;

        for entry in append_log_entries {
            for block in &entry.segment_info.blocks {
                abort_operation.add_block(block);
            }
            abort_operation.add_segment(entry.segment_location);
        }

        segments.extend(
            merged_segments
                .into_iter()
                .map(|loc| (loc, SegmentInfo::VERSION)),
        );
        summary = merge_statistics(&summary, &merged_summary)?;

        let table = FuseTable::try_from_table(table.as_ref())?;
        table
            .commit_mutation(
                ctx,
                self.base_mutator.base_snapshot,
                segments,
                summary,
                abort_operation,
            )
            .await
    }
}<|MERGE_RESOLUTION|>--- conflicted
+++ resolved
@@ -44,10 +44,6 @@
     blocks_map: BTreeMap<i32, Vec<(usize, Arc<BlockMeta>)>>,
     selected_blocks: Vec<Arc<BlockMeta>>,
     level: i32,
-<<<<<<< HEAD
-    chunk_compactor: ChunkCompactThresholds,
-=======
->>>>>>> 1dadd6db
     threshold: f64,
 }
 
@@ -57,11 +53,6 @@
         location_generator: TableMetaLocationGenerator,
         base_snapshot: Arc<TableSnapshot>,
         threshold: f64,
-<<<<<<< HEAD
-        chunk_compactor: ChunkCompactThresholds,
-=======
-        thresholds: BlockCompactThresholds,
->>>>>>> 1dadd6db
         blocks_map: BTreeMap<i32, Vec<(usize, Arc<BlockMeta>)>>,
         data_accessor: Operator,
     ) -> Result<Self> {
@@ -77,10 +68,6 @@
             blocks_map,
             selected_blocks: Vec::new(),
             level: 0,
-<<<<<<< HEAD
-            chunk_compactor,
-=======
->>>>>>> 1dadd6db
             threshold,
         })
     }
@@ -127,12 +114,8 @@
 
             // If the statistics of blocks are too small, just merge them into one block.
             if self
-<<<<<<< HEAD
-                .chunk_compactor
-=======
                 .base_mutator
                 .thresholds
->>>>>>> 1dadd6db
                 .check_for_recluster(total_rows as usize, total_bytes as usize)
             {
                 self.selected_blocks = block_metas
