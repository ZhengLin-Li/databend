--- conflicted
+++ resolved
@@ -55,16 +55,6 @@
 use crate::statistics::reduce_block_statistics;
 use crate::statistics::reducers::reduce_block_metas;
 
-<<<<<<< HEAD
-=======
-struct SerializeState {
-    block_data: Vec<u8>,
-    block_location: String,
-    index_data: Option<Vec<u8>>,
-    index_location: Option<String>,
-}
-
->>>>>>> ec6a86ca
 enum State {
     Consume,
     ReadBlocks,
