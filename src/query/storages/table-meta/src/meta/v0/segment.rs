//  Copyright 2021 Datafuse Labs.
//
//  Licensed under the Apache License, Version 2.0 (the "License");
//  you may not use this file except in compliance with the License.
//  You may obtain a copy of the License at
//
//      http://www.apache.org/licenses/LICENSE-2.0
//
//  Unless required by applicable law or agreed to in writing, software
//  distributed under the License is distributed on an "AS IS" BASIS,
//  WITHOUT WARRANTIES OR CONDITIONS OF ANY KIND, either express or implied.
//  See the License for the specific language governing permissions and
//  limitations under the License.

use std::collections::HashMap;

use crate::meta::common::ColumnStatistics;
use crate::meta::ColumnId;
use crate::meta::Statistics;

/// A segment comprised of one or more blocks
#[derive(serde::Serialize, serde::Deserialize, Debug)]
pub struct SegmentInfo {
    /// blocks belong to this segment
    pub blocks: Vec<BlockMeta>,
    /// summary statistics
    pub summary: Statistics,
}

/// Meta information of a block (currently, the parquet file)
#[derive(serde::Serialize, serde::Deserialize, Clone, Debug)]
pub struct BlockMeta {
    /// Pointer of the data Block
    pub row_count: u64,
    pub block_size: u64,
    pub file_size: u64,
    pub col_stats: HashMap<ColumnId, ColumnStatistics>,
    pub col_metas: HashMap<ColumnId, ColumnMeta>,
    pub location: BlockLocation,
}

// TODO move it to common
<<<<<<< HEAD
#[derive(serde::Serialize, serde::Deserialize, Clone, Debug, PartialEq, Eq)]
=======
#[derive(serde::Serialize, serde::Deserialize, Clone, Debug, Eq, PartialEq)]
>>>>>>> 5190b334
pub struct ColumnMeta {
    /// where the data of column start
    pub offset: u64,
    /// the length of the column
    pub len: u64,
    /// num of "rows"
    pub num_values: u64,
}

#[derive(serde::Serialize, serde::Deserialize, Clone, Debug)]
pub struct BlockLocation {
    pub path: String,
    // for parquet, this filed can be used to fetch the meta data without seeking around
    pub meta_size: u64,
}<|MERGE_RESOLUTION|>--- conflicted
+++ resolved
@@ -40,11 +40,7 @@
 }
 
 // TODO move it to common
-<<<<<<< HEAD
-#[derive(serde::Serialize, serde::Deserialize, Clone, Debug, PartialEq, Eq)]
-=======
 #[derive(serde::Serialize, serde::Deserialize, Clone, Debug, Eq, PartialEq)]
->>>>>>> 5190b334
 pub struct ColumnMeta {
     /// where the data of column start
     pub offset: u64,
