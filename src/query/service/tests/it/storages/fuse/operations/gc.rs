--- conflicted
+++ resolved
@@ -246,11 +246,8 @@
 
     use chrono::DateTime;
     use chrono::Utc;
-<<<<<<< HEAD
     use common_storages_factory::Table;
-=======
     use common_storages_fuse::FuseStorageFormat;
->>>>>>> 4e099891
 
     use super::*;
 
