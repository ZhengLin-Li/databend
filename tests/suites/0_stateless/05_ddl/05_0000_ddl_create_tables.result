--- conflicted
+++ resolved
@@ -25,26 +25,6 @@
 ====END TEST CREATE TABLE AS SELECT STATEMENT====
 ====TIMESTAMP====
 ====CREATE ALL DATA TYPE TABLE====
-<<<<<<< HEAD
-tiny	Int8	NO	0
-tiny_unsigned	UInt8	NO	0
-smallint	Int16	NO	0
-smallint_unsigned	UInt16	NO	0
-int	Int32	NO	0
-int_unsigned	UInt32	NO	0
-bigint	Int64	NO	0
-bigint_unsigned	UInt64	NO	0
-float	Float32	NO	0
-double	Float64	NO	0
-date	Date	NO	0
-datetime	DateTime_0	NO	0
-ts	DateTime_3	NO	0
-var	String	NO	
-bool	Boolean	NO	false
-array	Array	NO	[]
-obj	Object	NO	{}
-variant	Variant	NO	null
-=======
 tiny	TINYINT	NO	0
 tiny_unsigned	TINYINT UNSIGNED	NO	0
 smallint	SMALLINT	NO	0
@@ -55,12 +35,11 @@
 bigint_unsigned	BIGINT UNSIGNED	NO	0
 float	FLOAT	NO	0
 double	DOUBLE	NO	0
-date	DATE16	NO	0
-datetime	DATETIME32	NO	0
-ts	DATETIME64(3)	NO	0
+date	DATE	NO	0
+datetime	DATETIME_0	NO	0
+ts	DATETIME_3	NO	0
 str	VARCHAR	NO	3
 bool	BOOLEAN	NO	false
 array	ARRAY	NO	[]
 obj	OBJECT	NO	{}
-variant	VARIANT	NO	null
->>>>>>> 978afb4b
+variant	VARIANT	NO	null