SELECT 1;
SELECT x; -- {ErrorCode 1002}
SELECT 'a';
SELECT NOT(1=1);
SELECT NOT(1);
SELECT NOT(1=1) from numbers(3);
SELECT TRUE;
SELECT FALSE;
SELECT NOT(TRUE);
select number from numbers_mt(10) where number > 5  and exists (select name from system.settings);
select number from numbers_mt(10) where number > 5  and exists (select name from system.settings) and exists (select number from numbers_mt(10));
select number from numbers_mt(10) where number > 5  and exists (select name from system.settings where exists (select number from numbers_mt(10)));
SELECT a.number FROM numbers(3) AS a order by a.number;
SELECT a.number FROM (SELECT * FROM numbers(3) AS b ORDER BY b.number) AS a;
<<<<<<< HEAD
SELECT b.number FROM numbers(3) AS a ORDER BY a.number;
SELECT a.number FROM numbers(3) AS a ORDER BY b.number;
SELECT b.number FROM (SELECT * FROM numbers(3) AS b ORDER BY a.number) AS a;
SELECT b.number FROM (SELECT * FROM numbers(3) AS b) AS a ORDER BY b.number;
=======
SELECT b.number FROM numbers(3) AS a ORDER BY a.number; -- {ErrorCode 25}
SELECT a.number FROM numbers(3) AS a ORDER BY b.number; -- {ErrorCode 25}
SELECT b.number FROM (SELECT * FROM numbers(3) AS b ORDER BY a.number) AS a; -- {ErrorCode 25}
SELECT b.number FROM (SELECT * FROM numbers(3) AS b) AS a ORDER BY b.number; -- {ErrorCode 25}
>>>>>>> c552fa20
<|MERGE_RESOLUTION|>--- conflicted
+++ resolved
@@ -12,14 +12,7 @@
 select number from numbers_mt(10) where number > 5  and exists (select name from system.settings where exists (select number from numbers_mt(10)));
 SELECT a.number FROM numbers(3) AS a order by a.number;
 SELECT a.number FROM (SELECT * FROM numbers(3) AS b ORDER BY b.number) AS a;
-<<<<<<< HEAD
-SELECT b.number FROM numbers(3) AS a ORDER BY a.number;
-SELECT a.number FROM numbers(3) AS a ORDER BY b.number;
-SELECT b.number FROM (SELECT * FROM numbers(3) AS b ORDER BY a.number) AS a;
-SELECT b.number FROM (SELECT * FROM numbers(3) AS b) AS a ORDER BY b.number;
-=======
 SELECT b.number FROM numbers(3) AS a ORDER BY a.number; -- {ErrorCode 25}
 SELECT a.number FROM numbers(3) AS a ORDER BY b.number; -- {ErrorCode 25}
 SELECT b.number FROM (SELECT * FROM numbers(3) AS b ORDER BY a.number) AS a; -- {ErrorCode 25}
-SELECT b.number FROM (SELECT * FROM numbers(3) AS b) AS a ORDER BY b.number; -- {ErrorCode 25}
->>>>>>> c552fa20
+SELECT b.number FROM (SELECT * FROM numbers(3) AS b) AS a ORDER BY b.number; -- {ErrorCode 25}