--- conflicted
+++ resolved
@@ -207,28 +207,6 @@
 query T
 explain select * from onecolumn as a left join twocolumn as b on a.x = b.x where b.x > 42
 ----
-<<<<<<< HEAD
-Filter
-├── filters: [is_true(gt(b.x (#1), 42))]
-├── estimated rows: 2.67
-└── HashJoin
-    ├── join type: LEFT OUTER
-    ├── build keys: [b.x (#1)]
-    ├── probe keys: [a.x (#0)]
-    ├── filters: []
-    ├── estimated rows: 4.00
-    ├── TableScan(Build)
-    │   ├── table: default.default.twocolumn
-    │   ├── read rows: 4
-    │   ├── read bytes: 94
-    │   ├── partitions total: 1
-    │   ├── partitions scanned: 1
-    │   ├── pruning stats: [segments: <range pruning: 1 to 1>, blocks: <range pruning: 1 to 1, bloom pruning: 0 to 0>]
-    │   ├── push downs: [filters: [], limit: NONE]
-    │   └── estimated rows: 4.00
-    └── TableScan(Probe)
-        ├── table: default.default.onecolumn
-=======
 HashJoin
 ├── join type: INNER
 ├── build keys: [a.x (#0)]
@@ -252,7 +230,6 @@
     ├── estimated rows: 2.67
     └── TableScan
         ├── table: default.default.twocolumn
->>>>>>> 334e69a2
         ├── read rows: 4
         ├── read bytes: 94
         ├── partitions total: 1
@@ -264,27 +241,6 @@
 query T
 explain select * from onecolumn as a left join twocolumn as b on a.x = b.x where b.x > 44 or b.x < 43
 ----
-<<<<<<< HEAD
-Filter
-├── filters: [is_true(or(gt(b.x (#1), 44), lt(b.x (#1), 43)))]
-├── estimated rows: 2.22
-└── HashJoin
-    ├── join type: LEFT OUTER
-    ├── build keys: [b.x (#1)]
-    ├── probe keys: [a.x (#0)]
-    ├── filters: []
-    ├── estimated rows: 4.00
-    ├── TableScan(Build)
-    │   ├── table: default.default.twocolumn
-    │   ├── read rows: 4
-    │   ├── read bytes: 94
-    │   ├── partitions total: 1
-    │   ├── partitions scanned: 1
-    │   ├── pruning stats: [segments: <range pruning: 1 to 1>, blocks: <range pruning: 1 to 1, bloom pruning: 0 to 0>]
-    │   ├── push downs: [filters: [], limit: NONE]
-    │   └── estimated rows: 4.00
-    └── TableScan(Probe)
-=======
 HashJoin
 ├── join type: INNER
 ├── build keys: [b.x (#1)]
@@ -307,7 +263,6 @@
     ├── filters: [or(gt(a.x (#0), CAST(44 AS Int32 NULL)), lt(a.x (#0), CAST(43 AS Int32 NULL)))]
     ├── estimated rows: 2.67
     └── TableScan
->>>>>>> 334e69a2
         ├── table: default.default.onecolumn
         ├── read rows: 4
         ├── read bytes: 45
@@ -320,28 +275,6 @@
 query T
 explain select * from onecolumn as a left join twocolumn as b on a.x = b.x where b.x > 42 and b.x < 45
 ----
-<<<<<<< HEAD
-Filter
-├── filters: [is_true(gt(b.x (#1), 42)), is_true(lt(b.x (#1), 45))]
-├── estimated rows: 1.78
-└── HashJoin
-    ├── join type: LEFT OUTER
-    ├── build keys: [b.x (#1)]
-    ├── probe keys: [a.x (#0)]
-    ├── filters: []
-    ├── estimated rows: 4.00
-    ├── TableScan(Build)
-    │   ├── table: default.default.twocolumn
-    │   ├── read rows: 4
-    │   ├── read bytes: 94
-    │   ├── partitions total: 1
-    │   ├── partitions scanned: 1
-    │   ├── pruning stats: [segments: <range pruning: 1 to 1>, blocks: <range pruning: 1 to 1, bloom pruning: 0 to 0>]
-    │   ├── push downs: [filters: [], limit: NONE]
-    │   └── estimated rows: 4.00
-    └── TableScan(Probe)
-        ├── table: default.default.onecolumn
-=======
 HashJoin
 ├── join type: INNER
 ├── build keys: [a.x (#0)]
@@ -365,7 +298,6 @@
     ├── estimated rows: 1.78
     └── TableScan
         ├── table: default.default.twocolumn
->>>>>>> 334e69a2
         ├── read rows: 4
         ├── read bytes: 94
         ├── partitions total: 1
