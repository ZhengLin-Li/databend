--- conflicted
+++ resolved
@@ -220,20 +220,6 @@
 		exit 1
 		;;
 	esac
-<<<<<<< HEAD
-
-	if [[ "$INSTALL_PROFILE" == "true" ]]; then
-		JAVA_HOME=$(readlink -f $(which javac) | sed "s:/bin/javac::")
-		if [[ -z ${JAVA_HOME} ]]; then
-			echo "JAVA_HOME not found"
-		else
-			echo "set JAVA_HOME to: ${JAVA_HOME}"
-			add_to_profile "export JAVA_HOME=\"${JAVA_HOME}\""
-		fi
-	fi
-
-=======
->>>>>>> d5499fe1
 }
 
 function install_pkg_config {
